"""Tests for the DQNAgent wrapper."""

from __future__ import annotations

import os
import numpy as np
import gymnasium as gym
from gymnasium import spaces
import pytest


os.environ.setdefault("MPLBACKEND", "Agg")

from src.agent import DQNAgent


class DummyEnv(gym.Env):
    """Minimal image-based environment for testing."""

    metadata = {"render_modes": []}

    def __init__(self) -> None:
        super().__init__()
        self.observation_space = spaces.Box(
            low=0, high=255, shape=(84, 84, 3), dtype=np.uint8
        )
        self.action_space = spaces.Discrete(4)

    def reset(self, *, seed: int | None = None, options: dict | None = None):
        return np.zeros(self.observation_space.shape, dtype=np.uint8), {}

    def step(self, action: int):
        obs = np.zeros(self.observation_space.shape, dtype=np.uint8)
        reward = 0.0
        terminated = False
        truncated = False
        info: dict = {}
        return obs, reward, terminated, truncated, info


class DummyEnv4(gym.Env):
    """Environment with a different number of image channels."""

    metadata = {"render_modes": []}

    def __init__(self) -> None:
        super().__init__()
        # Channel-first format to mirror training setup
        self.observation_space = spaces.Box(
            low=0, high=255, shape=(4, 84, 84), dtype=np.uint8
        )
        self.action_space = spaces.Discrete(4)

    def reset(self, *, seed: int | None = None, options: dict | None = None):
        return np.zeros(self.observation_space.shape, dtype=np.uint8), {}

    def step(self, action: int):
        obs = np.zeros(self.observation_space.shape, dtype=np.uint8)
        return obs, 0.0, False, False, {}


class DummyEnv3(gym.Env):
    """Three-channel variant used for conversion tests."""

    metadata = {"render_modes": []}

    def __init__(self) -> None:
        super().__init__()
        self.observation_space = spaces.Box(
            low=0, high=255, shape=(3, 84, 84), dtype=np.uint8
        )
        self.action_space = spaces.Discrete(4)

    def reset(self, *, seed: int | None = None, options: dict | None = None):
        return np.zeros(self.observation_space.shape, dtype=np.uint8), {}

    def step(self, action: int):
        obs = np.zeros(self.observation_space.shape, dtype=np.uint8)
        return obs, 0.0, False, False, {}


class DummyEnvHCW(gym.Env):
    """Environment with channel dimension in the middle."""

    metadata = {"render_modes": []}

    def __init__(self) -> None:
        super().__init__()
        self.observation_space = spaces.Box(
            low=0, high=255, shape=(84, 3, 84), dtype=np.uint8
        )
        self.action_space = spaces.Discrete(4)

    def reset(self, *, seed: int | None = None, options: dict | None = None):
        return np.zeros(self.observation_space.shape, dtype=np.uint8), {}

    def step(self, action: int):
        obs = np.zeros(self.observation_space.shape, dtype=np.uint8)
        return obs, 0.0, False, False, {}


def test_dqn_agent_act() -> None:
    env = DummyEnv()
    agent = DQNAgent(
        env,
        policy="CnnPolicy",
        buffer_size=1,
        learning_starts=0,
        train_freq=1,
        gradient_steps=1,
    )
    obs, _ = env.reset()
    action = agent.act(obs)
    assert env.action_space.contains(action)


def test_dqn_agent_custom_options() -> None:
    """Ensure custom network options are forwarded correctly."""
    env = DummyEnv()
    agent = DQNAgent(
        env,
        policy="MlpPolicy",
        buffer_size=1,
        learning_starts=0,
        train_freq=1,
        gradient_steps=1,
        hidden_sizes=[64],
        dueling=True,
        double_q=True,
    )
    obs, _ = env.reset()
    action = agent.act(obs)
    assert env.action_space.contains(action)
    # Verify that the first hidden layer matches the provided size when
    # accessible.
    try:
        import torch.nn as nn

        layers = [
            m
            for m in getattr(agent.model.q_net, "q_net", agent.model.q_net)
            if isinstance(m, nn.Linear)
        ]
        if layers:
            assert layers[0].out_features == 64
    except Exception:
        # The check is best-effort; absence of attributes is acceptable across
        # SB3 versions.
        pass


def test_load_expands_channels(tmp_path) -> None:
    """Models saved with fewer channels can be reloaded with more."""
    env3 = DummyEnv3()
    agent = DQNAgent(
        env3,
        policy="CnnPolicy",
        buffer_size=1,
        learning_starts=0,
        train_freq=1,
        gradient_steps=1,
    )
    model_path = tmp_path / "agent.zip"
    agent.save(str(model_path))

    # Reload using an environment with four channels
    env4 = DummyEnv4()
    loaded = DQNAgent.load(str(model_path), env4)
    conv = loaded.model.q_net.features_extractor.cnn[0]
    assert conv.weight.shape[1] == 4


def test_load_transposed_observations(tmp_path) -> None:
    """Models trained on channel-last inputs reload on channel-first envs."""
    env_hwc = DummyEnv()
    agent = DQNAgent(
        env_hwc,
        policy="CnnPolicy",
        buffer_size=1,
        learning_starts=0,
        train_freq=1,
        gradient_steps=1,
    )
    model_path = tmp_path / "agent.zip"
    agent.save(str(model_path))

    env_chw = DummyEnv3()
    loaded = DQNAgent.load(str(model_path), env_chw)
    obs, _ = env_chw.reset()
    action = loaded.act(obs)
    assert env_chw.action_space.contains(action)


<<<<<<< HEAD
def test_load_arbitrary_axis_permutation(tmp_path) -> None:
    """Loading succeeds when channel axis moves to the middle."""
=======
def test_load_preserves_observation_space_and_trains(tmp_path) -> None:
    """Reloading with transposed channels updates spaces and allows training."""
>>>>>>> 1d09dad1
    env_hwc = DummyEnv()
    agent = DQNAgent(
        env_hwc,
        policy="CnnPolicy",
        buffer_size=1,
        learning_starts=0,
        train_freq=1,
        gradient_steps=1,
    )
<<<<<<< HEAD
    model_path = tmp_path / "agent.zip"
    agent.save(str(model_path))

    env_hcw = DummyEnvHCW()
    loaded = DQNAgent.load(str(model_path), env_hcw)
    obs, _ = loaded.env.reset()
    action = loaded.act(obs)
    assert env_hcw.action_space.contains(action)
=======
    agent.model.learn(total_timesteps=1)
    model_path = tmp_path / "agent.zip"
    agent.save(str(model_path))

    env_chw = DummyEnv3()
    try:
        loaded = DQNAgent.load(str(model_path), env_chw)
    except ValueError as err:  # pragma: no cover - explicit failure message
        pytest.fail(f"DQNAgent.load raised ValueError: {err}")
    assert loaded.model.observation_space == env_chw.observation_space
    loaded.model.learn(total_timesteps=1)
>>>>>>> 1d09dad1
<|MERGE_RESOLUTION|>--- conflicted
+++ resolved
@@ -191,13 +191,8 @@
     assert env_chw.action_space.contains(action)
 
 
-<<<<<<< HEAD
-def test_load_arbitrary_axis_permutation(tmp_path) -> None:
-    """Loading succeeds when channel axis moves to the middle."""
-=======
 def test_load_preserves_observation_space_and_trains(tmp_path) -> None:
     """Reloading with transposed channels updates spaces and allows training."""
->>>>>>> 1d09dad1
     env_hwc = DummyEnv()
     agent = DQNAgent(
         env_hwc,
@@ -207,16 +202,6 @@
         train_freq=1,
         gradient_steps=1,
     )
-<<<<<<< HEAD
-    model_path = tmp_path / "agent.zip"
-    agent.save(str(model_path))
-
-    env_hcw = DummyEnvHCW()
-    loaded = DQNAgent.load(str(model_path), env_hcw)
-    obs, _ = loaded.env.reset()
-    action = loaded.act(obs)
-    assert env_hcw.action_space.contains(action)
-=======
     agent.model.learn(total_timesteps=1)
     model_path = tmp_path / "agent.zip"
     agent.save(str(model_path))
@@ -227,5 +212,4 @@
     except ValueError as err:  # pragma: no cover - explicit failure message
         pytest.fail(f"DQNAgent.load raised ValueError: {err}")
     assert loaded.model.observation_space == env_chw.observation_space
-    loaded.model.learn(total_timesteps=1)
->>>>>>> 1d09dad1
+    loaded.model.learn(total_timesteps=1)